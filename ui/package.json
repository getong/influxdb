{
  "name": "chronograf-ui",
  "version": "1.4.3-1",
  "private": false,
  "license": "AGPL-3.0",
  "description": "",
  "repository": {
    "type": "git",
    "url": "github:influxdata/chronograf"
  },
  "scripts": {
    "build": "yarn run clean && webpack --config ./webpack/prod.config.js",
    "build:dev": "webpack --config ./webpack/dev.config.js",
    "build:vendor": "webpack --config webpack/vendor.config.js",
    "start": "yarn run clean && yarn run build:vendor && webpack --watch --config ./webpack/dev.config.js --progress",
    "start:fast": "webpack --watch --config ./webpack/dev.config.js",
    "start:hmr": "webpack-dev-server --open --config ./webpack/dev.config.js",
    "lint": "esw src/",
    "test": "jest",
    "test:lint": "yarn run lint; yarn run test",
    "test:watch": "jest --watch",
    "clean": "rm -rf ./build/*",
    "eslint:fix": "eslint src --fix",
    "tslint:fix": "tslint --fix -c ./tslint.json '{src,test}/**/*.ts?(x)'",
    "prettier": "prettier --single-quote --trailing-comma es5 --bracket-spacing false --semi false --write \"{src,spec}/**/*.js\"",
    "lint:fix": "yarn run prettier && yarn run eslint:fix && yarn run tslint:fix",
    "eslint-check": "eslint --print-config .eslintrc | eslint-config-prettier-check"
  },
  "author": "",
  "eslintConfig": {
    "env": {
      "mocha": true
    }
  },
  "devDependencies": {
    "@types/chai": "^4.1.2",
    "@types/enzyme": "^3.1.9",
    "@types/jest": "^22.1.4",
    "@types/lodash": "^4.14.104",
    "@types/node": "^9.4.6",
    "@types/prop-types": "^15.5.2",
    "@types/react": "^16.0.38",
<<<<<<< HEAD
    "@types/react-dnd": "^2.0.36",
    "@types/react-dnd-html5-backend": "^2.1.9",
    "@types/react-router": "3",
=======
    "@types/react-router": "^3.0.15",
>>>>>>> e3e51ac4
    "@types/text-encoding": "^0.0.32",
    "autoprefixer": "^6.3.1",
    "babel-core": "^6.5.1",
    "babel-eslint": "6.1.2",
    "babel-jest": "^22.4.1",
    "babel-loader": "^7.1.2",
    "babel-plugin-lodash": "^2.0.1",
    "babel-plugin-syntax-trailing-function-commas": "^6.5.0",
    "babel-plugin-transform-decorators-legacy": "^1.3.4",
    "babel-plugin-transform-object-rest-spread": "^6.16.0",
    "babel-plugin-transform-react-remove-prop-types": "^0.2.1",
    "babel-plugin-transform-runtime": "^6.5.0",
    "babel-polyfill": "^6.13.0",
    "babel-preset-env": "^1.6.1",
    "babel-preset-react": "^6.5.0",
    "babel-preset-stage-0": "^6.16.0",
    "babel-runtime": "^6.5.0",
    "compression-webpack-plugin": "^1.1.8",
    "concurrently": "^3.5.0",
    "core-js": "^2.1.3",
    "css-loader": "^0.23.1",
    "envify": "^3.4.0",
    "enzyme": "^3.3.0",
    "enzyme-adapter-react-15": "^1.0.5",
    "eslint": "^3.14.1",
    "eslint-config-prettier": "^2.9.0",
    "eslint-loader": "^2.0.0",
    "eslint-plugin-jest": "^21.12.2",
    "eslint-plugin-prettier": "^2.6.0",
    "eslint-plugin-react": "6.6.0",
    "eslint-watch": "^3.1.2",
    "express": "^4.14.0",
    "extract-text-webpack-plugin": "^3.0.2",
    "file-loader": "^1.1.7",
    "fork-ts-checker-webpack-plugin": "^0.3.0",
    "hanson": "^1.1.1",
    "html-webpack-include-assets-plugin": "^1.0.2",
    "html-webpack-plugin": "^2.30.1",
    "imports-loader": "^0.6.5",
    "jest": "^22.4.2",
    "jest-runner-eslint": "^0.4.0",
    "jest-runner-tslint": "^1.0.3",
    "jsdom": "^9.0.0",
    "json-loader": "^0.5.7",
    "node-sass": "^4.5.3",
    "on-build-webpack": "^0.1.0",
    "postcss-browser-reporter": "^0.4.0",
    "postcss-calc": "^5.2.0",
    "postcss-loader": "^0.8.0",
    "postcss-reporter": "^1.3.1",
    "precss": "^1.4.0",
    "prettier": "^1.11.1",
    "react-addons-test-utils": "^15.0.2",
    "react-test-renderer": "^15.6.1",
    "resolve-url-loader": "^2.2.1",
    "sass-loader": "^6.0.6",
    "style-loader": "^0.13.0",
    "thread-loader": "^1.1.5",
    "ts-jest": "^22.4.1",
    "ts-loader": "^3.5.0",
    "tslib": "^1.9.0",
    "tslint": "^5.9.1",
    "tslint-config-prettier": "^1.10.0",
    "tslint-loader": "^3.6.0",
    "tslint-plugin-prettier": "^1.3.0",
    "tslint-react": "^3.5.1",
    "typescript": "^2.7.2",
    "uglifyjs-webpack-plugin": "^1.2.2",
    "webpack": "^3.11.0",
    "webpack-bundle-analyzer": "^2.10.1",
    "webpack-dev-server": "^2.11.1"
  },
  "dependencies": {
    "@skidding/react-codemirror": "^1.0.1",
    "axios": "^0.13.1",
    "bignumber.js": "^4.0.2",
    "calculate-size": "^1.1.1",
    "chroma-js": "^1.3.6",
    "classnames": "^2.2.3",
    "dygraphs": "2.1.0",
    "eslint-plugin-babel": "^4.1.2",
    "fast.js": "^0.1.1",
    "fixed-data-table": "^0.6.1",
    "he": "^1.1.1",
    "lodash": "^4.3.0",
    "moment": "^2.13.0",
    "nano-date": "^2.0.1",
    "prop-types": "^15.6.1",
    "query-string": "^5.0.0",
    "react": "^15.0.2",
    "react-addons-shallow-compare": "^15.0.2",
    "react-codemirror": "^1.0.0",
    "react-custom-scrollbars": "^4.1.1",
    "react-dimensions": "^1.2.0",
    "react-dnd": "^2.6.0",
    "react-dnd-html5-backend": "^2.6.0",
    "react-dom": "^15.0.2",
    "react-grid-layout": "^0.16.6",
    "react-onclickoutside": "^5.2.0",
    "react-redux": "^4.4.0",
    "react-resizable": "^1.7.5",
    "react-router": "^3.0.2",
    "react-router-redux": "^4.0.8",
    "react-sortable-hoc": "^0.6.8",
    "react-tooltip": "^3.2.1",
    "react-virtualized": "^9.18.5",
    "redux": "^3.3.1",
    "redux-auth-wrapper": "^1.0.0",
    "redux-thunk": "^1.0.3",
    "rome": "^2.1.22",
    "uuid": "^3.2.1"
  }
}<|MERGE_RESOLUTION|>--- conflicted
+++ resolved
@@ -12,7 +12,8 @@
     "build": "yarn run clean && webpack --config ./webpack/prod.config.js",
     "build:dev": "webpack --config ./webpack/dev.config.js",
     "build:vendor": "webpack --config webpack/vendor.config.js",
-    "start": "yarn run clean && yarn run build:vendor && webpack --watch --config ./webpack/dev.config.js --progress",
+    "start":
+      "yarn run clean && yarn run build:vendor && webpack --watch --config ./webpack/dev.config.js --progress",
     "start:fast": "webpack --watch --config ./webpack/dev.config.js",
     "start:hmr": "webpack-dev-server --open --config ./webpack/dev.config.js",
     "lint": "esw src/",
@@ -22,9 +23,12 @@
     "clean": "rm -rf ./build/*",
     "eslint:fix": "eslint src --fix",
     "tslint:fix": "tslint --fix -c ./tslint.json '{src,test}/**/*.ts?(x)'",
-    "prettier": "prettier --single-quote --trailing-comma es5 --bracket-spacing false --semi false --write \"{src,spec}/**/*.js\"",
-    "lint:fix": "yarn run prettier && yarn run eslint:fix && yarn run tslint:fix",
-    "eslint-check": "eslint --print-config .eslintrc | eslint-config-prettier-check"
+    "prettier":
+      "prettier --single-quote --trailing-comma es5 --bracket-spacing false --semi false --write \"{src,spec}/**/*.js\"",
+    "lint:fix":
+      "yarn run prettier && yarn run eslint:fix && yarn run tslint:fix",
+    "eslint-check":
+      "eslint --print-config .eslintrc | eslint-config-prettier-check"
   },
   "author": "",
   "eslintConfig": {
@@ -40,13 +44,9 @@
     "@types/node": "^9.4.6",
     "@types/prop-types": "^15.5.2",
     "@types/react": "^16.0.38",
-<<<<<<< HEAD
     "@types/react-dnd": "^2.0.36",
     "@types/react-dnd-html5-backend": "^2.1.9",
-    "@types/react-router": "3",
-=======
     "@types/react-router": "^3.0.15",
->>>>>>> e3e51ac4
     "@types/text-encoding": "^0.0.32",
     "autoprefixer": "^6.3.1",
     "babel-core": "^6.5.1",
