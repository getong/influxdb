#![deny(rustdoc::broken_intra_doc_links, rust_2018_idioms)]
#![warn(
    missing_copy_implementations,
    missing_debug_implementations,
    clippy::explicit_iter_loop,
    clippy::use_self,
    clippy::clone_on_ref_ptr
)]
// TEMP until everything is fleshed out
#![allow(dead_code)]

//! # WAL
//!
//! This crate provides a local-disk WAL for the IOx ingestion pipeline.

use generated_types::{
    google::{FieldViolation, OptionalField},
    influxdata::iox::wal::v1::{
        sequenced_wal_op::Op as WalOp, SequencedWalOp as ProtoSequencedWalOp,
    },
};
use prost::Message;
use snafu::prelude::*;
use std::{
    collections::BTreeMap,
    io,
    path::PathBuf,
    sync::{atomic::AtomicU64, Arc},
};
use tokio::sync::{mpsc, oneshot, RwLock};

mod blocking;

// TODO: Should have more variants / error types to avoid reusing these
#[derive(Debug, Snafu)]
#[allow(missing_copy_implementations, missing_docs)]
#[snafu(visibility(pub(crate)))]
pub enum Error {
    SegmentFileIdentifierMismatch {},

    UnableToReadFileMetadata {
        source: io::Error,
    },

    UnableToCreateWalDir {
        source: io::Error,
        path: PathBuf,
    },

    UnableToWriteSequenceNumber {
        source: io::Error,
    },

    UnableToWriteChecksum {
        source: io::Error,
    },

    UnableToWriteLength {
        source: io::Error,
    },

    UnableToWriteData {
        source: io::Error,
    },

    UnableToSync {
        source: io::Error,
    },

    UnableToReadDirectoryContents {
        source: io::Error,
        path: PathBuf,
    },

    UnableToOpenFile {
        source: blocking::ReaderError,
        path: PathBuf,
    },

    UnableToSendRequestToReaderTask,

    UnableToReceiveResponseFromSenderTask {
        source: tokio::sync::oneshot::error::RecvError,
    },

    UnableToReadFileHeader {
        source: blocking::ReaderError,
    },

    UnableToReadEntries {
        source: blocking::ReaderError,
    },

    UnableToReadNextOps {
        source: blocking::ReaderError,
    },

    InvalidId {
        filename: String,
        source: std::num::ParseIntError,
    },

    SegmentNotFound {
        id: SegmentId,
    },

    DeleteClosedSegment {
        source: std::io::Error,
        path: PathBuf,
    },

    OpenSegmentDirectory {
        source: std::io::Error,
        path: PathBuf,
    },
}

/// A specialized `Result` for WAL-related errors
pub type Result<T, E = Error> = std::result::Result<T, E>;

<<<<<<< HEAD
/// Segments are identified by a type 4 UUID
=======
/// `SequenceNumber` is metadata provided by users of the WAL for their tracking purposes of data
/// getting written into a segment. No properties of `SequenceNumber` are verified in the WAL.
#[derive(Debug, Serialize, Deserialize, PartialEq, Eq, Copy, Clone)]
#[serde(transparent)]
pub struct SequenceNumberNg(u64);

#[allow(missing_docs)]
impl SequenceNumberNg {
    pub fn new(v: u64) -> Self {
        Self(v)
    }
    pub fn get(&self) -> u64 {
        self.0
    }
}

/// Segments are identified by a u64 that indicates file ordering
>>>>>>> 096d850f
#[derive(Debug, Clone, Copy, PartialEq, Eq, PartialOrd, Ord, Hash)]
pub struct SegmentId(u64);

pub type SegmentIdBytes = [u8; 8];

#[allow(missing_docs)]
impl SegmentId {
    pub fn new(v: u64) -> Self {
        Self(v)
    }

    pub fn get(&self) -> u64 {
        self.0
    }

    pub fn as_bytes(&self) -> SegmentIdBytes {
        self.0.to_be_bytes()
    }

    pub fn from_bytes(bytes: SegmentIdBytes) -> Self {
        let v = u64::from_be_bytes(bytes);
        Self::new(v)
    }
}

impl std::fmt::Display for SegmentId {
    fn fmt(&self, f: &mut std::fmt::Formatter<'_>) -> std::fmt::Result {
        write!(f, "{}", self.0)
    }
}

pub(crate) fn build_segment_path(dir: impl Into<PathBuf>, id: SegmentId) -> PathBuf {
    let mut path = dir.into();
    path.push(id.to_string());
    path.set_extension(SEGMENT_FILE_EXTENSION);
    path
}

/// The first bytes written into a segment file to identify it and its version.
// TODO: What's the expected way of upgrading -- what happens when we need version 31?
type FileTypeIdentifier = [u8; 8];
const FILE_TYPE_IDENTIFIER: &FileTypeIdentifier = b"INFLUXV3";
/// File extension for segment files.
const SEGMENT_FILE_EXTENSION: &str = "dat";

/// The main type representing one WAL for one ingester instance.
///
/// # Constraints
///
/// Creating multiple separate instances of this type using the same root path as the storage
/// location is not supported. Each instance needs to be the only logical owner of the files within
/// its root directory.
///
/// Similarly, editing or deleting files within a `Wal`'s root directory via some other mechanism
/// is not supported.
#[derive(Debug)]
pub struct Wal {
    root: PathBuf,
    closed_segments: RwLock<BTreeMap<SegmentId, ClosedSegment>>,
    open_segment: OpenSegmentFile,
    next_id_source: Arc<AtomicU64>,
}

impl Wal {
    /// Creates a `Wal` instance that manages files in the specified root directory.
    /// # Constraints
    ///
    /// Creating multiple separate instances of this type using the same root path as the storage
    /// location is not supported. Each instance needs to be the only logical owner of the files
    /// within its root directory.
    ///
    /// Similarly, editing or deleting files within a `Wal`'s root directory via some other
    /// mechanism is not supported.
    pub async fn new(root: impl Into<PathBuf>) -> Result<Self> {
        let root = root.into();
        tokio::fs::create_dir_all(&root)
            .await
            .context(UnableToCreateWalDirSnafu { path: &root })?;

        let mut dir = tokio::fs::read_dir(&root)
            .await
            .context(UnableToReadDirectoryContentsSnafu { path: &root })?;

        // Closed segments must be ordered by ID, which is the order they were written in and the
        // order they should be replayed in.
        let mut closed_segments = BTreeMap::new();

        while let Some(child) = dir
            .next_entry()
            .await
            .context(UnableToReadDirectoryContentsSnafu { path: &root })?
        {
            let metadata = child
                .metadata()
                .await
                .context(UnableToReadFileMetadataSnafu)?;
            if metadata.is_file() {
                let child_path = child.path();
                let filename = child_path
                    .file_stem()
                    .expect("WAL files created by IOx should have a file stem");
                let filename = filename
                    .to_str()
                    .expect("WAL files created by IOx should be named with valid UTF-8");
                let id = SegmentId::new(filename.parse().context(InvalidIdSnafu { filename })?);
                let segment = ClosedSegment {
                    id,
                    path: child.path(),
                    size: metadata.len(),
                };
                closed_segments.insert(id, segment);
            }
        }

        let next_id = closed_segments
            .keys()
            .last()
            .copied()
            .map(|id| id.get() + 1)
            .unwrap_or(0);
        let next_id_source = Arc::new(AtomicU64::new(next_id));
        let open_segment =
            OpenSegmentFile::new_in_directory(&root, Arc::clone(&next_id_source)).await?;

        Ok(Self {
            root,
            closed_segments: RwLock::new(closed_segments),
            open_segment,
            next_id_source,
        })
    }

    /// Returns a handle to the WAL that enables commiting entries to the currently active segment.
    pub async fn write_handle(&self) -> WalWriter {
        self.open_segment.write_handle()
    }

    /// Returns a handle to the WAL that enables listing and reading entries from closed segments.
    pub fn read_handle(&self) -> WalReader<'_> {
        WalReader(self)
    }

    /// Returns a handle to the WAL that enables rotating the open segment and deleting closed
    /// segments.
    pub async fn rotation_handle(&self) -> WalRotator<'_> {
        WalRotator(self)
    }
}

/// Handle to the one currently open segment for users of the WAL to send [`SequencedWalOp`]s to.
#[derive(Debug)]
pub struct WalWriter(mpsc::Sender<OpenSegmentFileWriterRequest>);

impl WalWriter {
    async fn write(&self, data: &[u8]) -> Result<WriteSummary> {
        OpenSegmentFile::one_command(&self.0, OpenSegmentFileWriterRequest::Write, data.to_vec())
            .await
    }

    /// Writes one [`SequencedWalOp`] to disk and returns when it is durable.
    pub async fn write_op(&self, op: SequencedWalOp) -> Result<WriteSummary> {
        let proto = ProtoSequencedWalOp::from(op);
        let encoded = proto.encode_to_vec();
        self.write(&encoded).await
    }
}

/// Handle to list the closed segments and read [`SequencedWalOp`]s from them for replay.
#[derive(Debug)]
pub struct WalReader<'a>(&'a Wal);

impl<'a> WalReader<'a> {
    /// Gets a list of the closed segments
    pub async fn closed_segments(&self) -> Vec<ClosedSegment> {
        self.0
            .closed_segments
            .read()
            .await
            .values()
            .cloned()
            .collect()
    }

    /// Opens a reader for a given segment from the WAL
    pub async fn reader_for_segment(&self, id: SegmentId) -> Result<ClosedSegmentFileReader> {
        let path = build_segment_path(&self.0.root, id);
        ClosedSegmentFileReader::from_path(path).await
    }
}

/// Handle to rotate open segments to closed and delete closed segments.
#[derive(Debug)]
pub struct WalRotator<'a>(&'a Wal);

impl<'a> WalRotator<'a> {
    /// Closes the currently open segment and opens a new one, returning the closed segment details.
    pub async fn rotate(&self) -> Result<ClosedSegment> {
        let closed = OpenSegmentFile::one_command(
            &self.0.open_segment.tx.clone(),
            OpenSegmentFileWriterRequest::Rotate,
            (),
        )
        .await?;
        let previous_value = self
            .0
            .closed_segments
            .write()
            .await
            .insert(closed.id, closed.clone());
        assert!(
            previous_value.is_none(),
            "Should always add new closed segment entries, not replace"
        );
        Ok(closed)
    }

    /// Deletes the specified segment from disk.
    pub async fn delete(&self, id: SegmentId) -> Result<()> {
        let closed = self
            .0
            .closed_segments
            .write()
            .await
            .remove(&id)
            .context(SegmentNotFoundSnafu { id })?;
        std::fs::remove_file(&closed.path).context(DeleteClosedSegmentSnafu { path: closed.path })
    }
}

#[derive(Debug, PartialEq, Clone)]
pub struct SequencedWalOp {
    pub sequence_number: u64,
    pub op: WalOp,
}

impl TryFrom<ProtoSequencedWalOp> for SequencedWalOp {
    type Error = FieldViolation;

    fn try_from(proto: ProtoSequencedWalOp) -> Result<Self, Self::Error> {
        let ProtoSequencedWalOp {
            sequence_number,
            op,
        } = proto;

        Ok(Self {
            sequence_number,
            op: op.unwrap_field("op")?,
        })
    }
}

impl From<SequencedWalOp> for ProtoSequencedWalOp {
    fn from(seq_op: SequencedWalOp) -> Self {
        let SequencedWalOp {
            sequence_number,
            op,
        } = seq_op;

        Self {
            sequence_number,
            op: Some(op),
        }
    }
}

/// Raw, uncompressed and unstructured data for a Segment entry with a checksum.
#[derive(Debug, Eq, PartialEq)]
pub struct SegmentEntry {
    /// The CRC checksum of the uncompressed data
    checksum: u32,
    /// The uncompressed data
    pub data: Vec<u8>,
}

/// Summary information after a write
#[derive(Debug, Copy, Clone)]
pub struct WriteSummary {
    /// Total size of the segment in bytes
    pub total_bytes: usize,
    /// Number of bytes written to segment in this write
    pub bytes_written: usize,
    /// Which segment file this entry was written to
    pub segment_id: SegmentId,
    /// Checksum for the compressed data written to segment
    checksum: u32,
}

#[derive(Debug)]
enum OpenSegmentFileWriterRequest {
    Write(oneshot::Sender<WriteSummary>, Vec<u8>), // todo Bytes
    Rotate(oneshot::Sender<ClosedSegment>, ()),
}

/// An open segment in a WAL.
#[derive(Debug)]
struct OpenSegmentFile {
    tx: mpsc::Sender<OpenSegmentFileWriterRequest>,
    task: tokio::task::JoinHandle<Result<()>>,
}

impl OpenSegmentFile {
    async fn new_in_directory(
        dir: impl Into<PathBuf>,
        next_id_source: Arc<AtomicU64>,
    ) -> Result<Self> {
        let dir = dir.into();
        let dir_for_closure = dir.clone();
        let (tx, rx) = mpsc::channel(10);
        let task = tokio::task::spawn_blocking(move || {
            Self::task_main(rx, dir_for_closure, next_id_source)
        });
        std::fs::File::open(&dir)
            .context(OpenSegmentDirectorySnafu { path: dir })?
            .sync_all()
            .expect("fsync failure");
        Ok(Self { tx, task })
    }

    fn task_main(
        mut rx: tokio::sync::mpsc::Receiver<OpenSegmentFileWriterRequest>,
        dir: PathBuf,
        next_id_source: Arc<AtomicU64>,
    ) -> Result<()> {
        let new_writ =
            || {
                Ok(blocking::OpenSegmentFileWriter::new_in_directory(
                    &dir,
                    Arc::clone(&next_id_source),
                )
                .unwrap())
            };
        let mut open_write = new_writ()?;

        while let Some(req) = rx.blocking_recv() {
            use OpenSegmentFileWriterRequest::*;

            match req {
                Write(tx, data) => {
                    let x = open_write.write(&data).unwrap();
                    tx.send(x).unwrap();
                }

                Rotate(tx, ()) => {
                    let old = std::mem::replace(&mut open_write, new_writ()?);
                    let res = old.close().unwrap();
                    tx.send(res).unwrap();
                }
            }
        }

        Ok(())
    }

    async fn one_command<Req, Resp, Args>(
        tx: &mpsc::Sender<OpenSegmentFileWriterRequest>,
        req: Req,
        args: Args,
    ) -> Result<Resp>
    where
        Req: FnOnce(oneshot::Sender<Resp>, Args) -> OpenSegmentFileWriterRequest,
    {
        let (req_tx, req_rx) = oneshot::channel();

        tx.send(req(req_tx, args)).await.unwrap();
        Ok(req_rx.await.unwrap())
    }

    fn write_handle(&self) -> WalWriter {
        WalWriter(self.tx.clone())
    }

    async fn rotate(&self) -> Result<ClosedSegment> {
        Self::one_command(&self.tx, OpenSegmentFileWriterRequest::Rotate, ()).await
    }
}

#[derive(Debug)]
enum ClosedSegmentFileReaderRequest {
    ReadHeader(oneshot::Sender<blocking::ReaderResult<(FileTypeIdentifier, SegmentIdBytes)>>),

    NextOps(oneshot::Sender<blocking::ReaderResult<Option<SequencedWalOp>>>),
}

/// Enables reading a particular closed segment's entries.
#[derive(Debug)]
pub struct ClosedSegmentFileReader {
    id: SegmentId,
    tx: mpsc::Sender<ClosedSegmentFileReaderRequest>,
    task: tokio::task::JoinHandle<Result<()>>,
}

impl ClosedSegmentFileReader {
    async fn from_path(path: impl Into<PathBuf>) -> Result<Self> {
        let path = path.into();

        let (tx, rx) = mpsc::channel::<ClosedSegmentFileReaderRequest>(10);
        let task = tokio::task::spawn_blocking(|| Self::task_main(rx, path));

        let (file_type, id) = Self::one_command(&tx, ClosedSegmentFileReaderRequest::ReadHeader)
            .await?
            .context(UnableToReadFileHeaderSnafu)?;

        ensure!(
            &file_type == FILE_TYPE_IDENTIFIER,
            SegmentFileIdentifierMismatchSnafu,
        );

        let id = SegmentId::from_bytes(id);

        Ok(Self { id, tx, task })
    }

    fn task_main(
        mut rx: mpsc::Receiver<ClosedSegmentFileReaderRequest>,
        path: PathBuf,
    ) -> Result<()> {
        let mut reader = blocking::ClosedSegmentFileReader::from_path(&path)
            .context(UnableToOpenFileSnafu { path })?;

        while let Some(req) = rx.blocking_recv() {
            use ClosedSegmentFileReaderRequest::*;

            // We don't care if we can't respond to the request.
            match req {
                ReadHeader(tx) => {
                    tx.send(reader.read_header()).ok();
                }

                NextOps(tx) => {
                    tx.send(reader.next_ops()).ok();
                }
            };
        }

        Ok(())
    }

    async fn one_command<Req, Resp>(
        tx: &mpsc::Sender<ClosedSegmentFileReaderRequest>,
        req: Req,
    ) -> Result<Resp>
    where
        Req: FnOnce(oneshot::Sender<Resp>) -> ClosedSegmentFileReaderRequest,
    {
        let (req_tx, req_rx) = oneshot::channel();
        tx.send(req(req_tx))
            .await
            .ok()
            .context(UnableToSendRequestToReaderTaskSnafu)?;
        req_rx
            .await
            .context(UnableToReceiveResponseFromSenderTaskSnafu)
    }

    /// Return the next [`SequencedWalOp`] from this reader, if any.
    pub async fn next_op(&mut self) -> Result<Option<SequencedWalOp>> {
        Self::one_command(&self.tx, ClosedSegmentFileReaderRequest::NextOps)
            .await?
            .context(UnableToReadNextOpsSnafu)
    }
}

/// Metadata for a WAL segment that is no longer accepting writes, but can be read for replay
/// purposes.
#[derive(Debug, Clone)]
pub struct ClosedSegment {
    id: SegmentId,
    path: PathBuf,
    size: u64,
}

impl ClosedSegment {
    pub fn id(&self) -> SegmentId {
        self.id
    }

    pub fn size(&self) -> u64 {
        self.size
    }
}

#[cfg(test)]
mod tests {
    use super::*;
    use data_types::{NamespaceId, TableId};
    use dml::DmlWrite;
    use generated_types::influxdata::{
        iox::{delete::v1::DeletePayload, wal::v1::PersistOp},
        pbdata::v1::DatabaseBatch,
    };
    use mutable_batch_lp::lines_to_batches;

    #[tokio::test]
    async fn segment_file_write_and_read_ops() {
        let dir = test_helpers::tmp_dir().unwrap();
        let next_id_source = Arc::new(AtomicU64::new(0));
        let segment = OpenSegmentFile::new_in_directory(dir.path(), next_id_source)
            .await
            .unwrap();
        let writer = segment.write_handle();

        let w1 = test_data("m1,t=foo v=1i 1");
        let w2 = test_data("m1,t=foo v=2i 2");

        let op1 = SequencedWalOp {
            sequence_number: 0,
            op: WalOp::Write(w1),
        };
        let op2 = SequencedWalOp {
            sequence_number: 1,
            op: WalOp::Write(w2),
        };
        let op3 = SequencedWalOp {
            sequence_number: 2,
            op: WalOp::Delete(test_delete()),
        };
        let op4 = SequencedWalOp {
            sequence_number: 2,
            op: WalOp::Persist(test_persist()),
        };

        writer.write_op(op1.clone()).await.unwrap();
        writer.write_op(op2.clone()).await.unwrap();
        writer.write_op(op3.clone()).await.unwrap();
        writer.write_op(op4.clone()).await.unwrap();

        let closed = segment.rotate().await.unwrap();

        let mut reader = ClosedSegmentFileReader::from_path(&closed.path)
            .await
            .unwrap();
        let read_op1 = reader.next_op().await.unwrap().unwrap();
        assert_eq!(op1, read_op1);

        let read_op2 = reader.next_op().await.unwrap().unwrap();
        assert_eq!(op2, read_op2);

        let read_op3 = reader.next_op().await.unwrap().unwrap();
        assert_eq!(op3, read_op3);

        let read_op4 = reader.next_op().await.unwrap().unwrap();
        assert_eq!(op4, read_op4);

        assert!(reader.next_op().await.unwrap().is_none());
    }

    // open wal with files that aren't segments (should log and skip)

    // read segment works even if last entry is truncated

    #[tokio::test]
    async fn rotate_without_writes() {
        let dir = test_helpers::tmp_dir().unwrap();

        let wal = Wal::new(dir.path()).await.unwrap();
        let wal_reader = wal.read_handle();

        // Just-created WALs have no closed segments.
        let closed = wal_reader.closed_segments().await;
        assert!(
            closed.is_empty(),
            "Expected empty closed segments; got {:?}",
            closed
        );

        // No writes, but rotating is totally fine
        let wal_rotator = wal.rotation_handle().await;
        let closed_segment_details = wal_rotator.rotate().await.unwrap();
        assert_eq!(closed_segment_details.size(), 16);

        // There's one closed segment
        let closed = wal_reader.closed_segments().await;
        let closed_segment_ids: Vec<_> = closed.iter().map(|c| c.id()).collect();
        assert_eq!(closed_segment_ids, &[closed_segment_details.id()]);

        // There aren't any entries in the closed segment because nothing was written
        let mut reader = wal_reader
            .reader_for_segment(closed_segment_details.id())
            .await
            .unwrap();
        assert!(reader.next_op().await.unwrap().is_none());

        // Can delete an empty segment, leaving no closed segments again
        wal_rotator
            .delete(closed_segment_details.id())
            .await
            .unwrap();
        let closed = wal_reader.closed_segments().await;
        assert!(
            closed.is_empty(),
            "Expected empty closed segments; got {:?}",
            closed
        );
    }

    fn test_data(lp: &str) -> DatabaseBatch {
        let batches = lines_to_batches(lp, 0).unwrap();
        let batches = batches
            .into_iter()
            .enumerate()
            .map(|(i, (_table_name, batch))| (TableId::new(i as _), batch))
            .collect();

        let write = DmlWrite::new(
            NamespaceId::new(42),
            batches,
            "bananas".into(),
            Default::default(),
        );

        mutable_batch_pb::encode::encode_write(42, &write)
    }

    fn test_delete() -> DeletePayload {
        DeletePayload {
            database_id: 42,
            predicate: None,
            table_name: "bananas".into(),
        }
    }

    fn test_persist() -> PersistOp {
        PersistOp {
            namespace_id: 42,
            parquet_file_uuid: "b4N4N4Z".into(),
            partition_id: 43,
            table_id: 44,
        }
    }
}<|MERGE_RESOLUTION|>--- conflicted
+++ resolved
@@ -118,27 +118,7 @@
 /// A specialized `Result` for WAL-related errors
 pub type Result<T, E = Error> = std::result::Result<T, E>;
 
-<<<<<<< HEAD
-/// Segments are identified by a type 4 UUID
-=======
-/// `SequenceNumber` is metadata provided by users of the WAL for their tracking purposes of data
-/// getting written into a segment. No properties of `SequenceNumber` are verified in the WAL.
-#[derive(Debug, Serialize, Deserialize, PartialEq, Eq, Copy, Clone)]
-#[serde(transparent)]
-pub struct SequenceNumberNg(u64);
-
-#[allow(missing_docs)]
-impl SequenceNumberNg {
-    pub fn new(v: u64) -> Self {
-        Self(v)
-    }
-    pub fn get(&self) -> u64 {
-        self.0
-    }
-}
-
 /// Segments are identified by a u64 that indicates file ordering
->>>>>>> 096d850f
 #[derive(Debug, Clone, Copy, PartialEq, Eq, PartialOrd, Ord, Hash)]
 pub struct SegmentId(u64);
 
