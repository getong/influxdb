--- conflicted
+++ resolved
@@ -17,12 +17,7 @@
 use arrow::record_batch::RecordBatch;
 use arrow_flight::{decode::FlightRecordBatchStream, flight_service_server::FlightService, Ticket};
 use data_types::{
-<<<<<<< HEAD
-    Namespace, NamespaceId, NamespaceSchema, ParquetFile, PartitionKey, QueryPoolId,
-    SequenceNumber, TableId, TopicId, TopicMetadata,
-=======
     Namespace, NamespaceId, NamespaceSchema, ParquetFile, PartitionKey, SequenceNumber, TableId,
->>>>>>> ef9ef75e
 };
 use dml::{DmlMeta, DmlWrite};
 use futures::{stream::FuturesUnordered, FutureExt, StreamExt, TryStreamExt};
@@ -132,27 +127,6 @@
         let storage =
             ParquetStorage::new(object_store, parquet_file::storage::StorageId::from("iox"));
 
-<<<<<<< HEAD
-        // Initialise a topic and query pool.
-        //
-        // Note that tests should set up their own namespace via
-        // ensure_namespace()
-        let topic: TopicMetadata;
-        let query_id: QueryPoolId;
-        // txn must go out of scope so the lock is released for `ingester2::new`
-        {
-            let mut txn = catalog.repositories().await;
-            topic = txn.topics().create_or_get(TEST_TOPIC_NAME).await.unwrap();
-            query_id = txn
-                .query_pools()
-                .create_or_get("banana-query-pool")
-                .await
-                .unwrap()
-                .id;
-        }
-
-=======
->>>>>>> ef9ef75e
         // Settings so that the ingester will effectively never persist by itself, only on demand
         let wal_rotation_period = Duration::from_secs(1_000_000);
 
