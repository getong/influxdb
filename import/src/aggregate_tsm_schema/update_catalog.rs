use crate::{AggregateTSMMeasurement, AggregateTSMSchema};
use chrono::{format::StrftimeItems, offset::FixedOffset, DateTime, Duration};
use data_types::{
    ColumnType, Namespace, NamespaceName, NamespaceSchema, OrgBucketMappingError, Partition,
    PartitionKey, QueryPoolId, TableSchema, TopicId,
};
use iox_catalog::interface::{
    get_schema_by_name, CasFailure, Catalog, RepoCollection, SoftDeletedRows,
};
use schema::{
    sort::{adjust_sort_key_columns, SortKey, SortKeyBuilder},
    InfluxColumnType, InfluxFieldType, TIME_COLUMN_NAME,
};
use std::{collections::HashMap, fmt::Write, ops::DerefMut, sync::Arc};
use thiserror::Error;

#[derive(Debug, Error)]
pub enum UpdateCatalogError {
    #[error("Error returned from the Catalog: {0}")]
    CatalogError(#[from] iox_catalog::interface::Error),

    #[error("Error returned from the Catalog: failed to cas sort key update")]
    SortKeyCasError,

    #[error("Couldn't construct namespace from org and bucket: {0}")]
    InvalidOrgBucket(#[from] OrgBucketMappingError),

    #[error("No topic named '{topic_name}' found in the catalog")]
    TopicCatalogLookup { topic_name: String },

    #[error("No namespace named {0} in Catalog")]
    NamespaceNotFound(String),

    #[error("Failed to update schema in IOx Catalog: {0}")]
    SchemaUpdateError(String),

    #[error("Error creating namespace: {0}")]
    NamespaceCreationError(String),

    #[error("Time calculation error when deriving partition key: {0}")]
    PartitionKeyCalculationError(String),
}

/// Given a merged schema, update the IOx catalog to either merge that schema into the existing one
/// for the namespace, or create the namespace and schema using the merged schema.
/// Will error if the namespace needs to be created but the user hasn't explicitly set the query
/// pool name and retention setting, allowing the user to not provide them if they're not needed.
/// Would have done the same for `topic` but that comes from the shared clap block and isn't
/// an `Option`.
pub async fn update_iox_catalog<'a>(
    merged_tsm_schema: &'a AggregateTSMSchema,
    topic: &'a str,
    query_pool_name: &'a str,
    catalog: Arc<dyn Catalog>,
) -> Result<(), UpdateCatalogError> {
    let namespace_name =
        NamespaceName::from_org_and_bucket(&merged_tsm_schema.org_id, &merged_tsm_schema.bucket_id)
            .map_err(UpdateCatalogError::InvalidOrgBucket)?;
    let mut repos = catalog.repositories().await;
    let iox_schema = match get_schema_by_name(
        namespace_name.as_str(),
        repos.deref_mut(),
        SoftDeletedRows::AllRows,
    )
    .await
    {
        Ok(iox_schema) => iox_schema,
        Err(iox_catalog::interface::Error::NamespaceNotFoundByName { .. }) => {
            // create the namespace
            let (topic_id, query_id) =
                get_topic_id_and_query_id(repos.deref_mut(), topic, query_pool_name).await?;
            let _namespace = create_namespace(
                namespace_name.as_str(),
                topic_id,
                query_id,
                repos.deref_mut(),
            )
            .await?;
            // fetch the newly-created schema (which will be empty except for the time column,
            // which won't impact the merge we're about to do)
            match get_schema_by_name(
                namespace_name.as_str(),
                repos.deref_mut(),
                SoftDeletedRows::AllRows,
            )
            .await
            {
                Ok(iox_schema) => iox_schema,
                Err(e) => return Err(UpdateCatalogError::CatalogError(e)),
            }
        }
        Err(e) => {
            return Err(UpdateCatalogError::CatalogError(e));
        }
    };

    update_catalog_schema_with_merged(iox_schema, merged_tsm_schema, repos.deref_mut()).await?;
    Ok(())
}

async fn get_topic_id_and_query_id<'a, R>(
    repos: &mut R,
    topic_name: &'a str,
    query_pool_name: &'a str,
) -> Result<(TopicId, QueryPoolId), UpdateCatalogError>
where
    R: RepoCollection + ?Sized,
{
    let topic_id = repos
        .topics()
        .get_by_name(topic_name)
        .await
        .map_err(UpdateCatalogError::CatalogError)?
        .map(|v| v.id)
        .ok_or_else(|| UpdateCatalogError::TopicCatalogLookup {
            topic_name: topic_name.to_string(),
        })?;
    let query_id = repos
        .query_pools()
        .create_or_get(query_pool_name)
        .await
        .map(|v| v.id)
        .map_err(UpdateCatalogError::CatalogError)?;
    Ok((topic_id, query_id))
}

async fn create_namespace<R>(
    name: &str,
    topic_id: TopicId,
    query_id: QueryPoolId,
    repos: &mut R,
) -> Result<Namespace, UpdateCatalogError>
where
    R: RepoCollection + ?Sized,
{
    match repos
        .namespaces()
        .create(name, None, topic_id, query_id)
        .await
    {
        Ok(ns) => Ok(ns),
        Err(iox_catalog::interface::Error::NameExists { .. }) => {
            // presumably it got created in the meantime?
            repos
                .namespaces()
                .get_by_name(name, SoftDeletedRows::ExcludeDeleted)
                .await
                .map_err(UpdateCatalogError::CatalogError)?
                .ok_or_else(|| UpdateCatalogError::NamespaceNotFound(name.to_string()))
        }
        Err(e) => {
            eprintln!("Failed to create namespace");
            Err(UpdateCatalogError::CatalogError(e))
        }
    }
}

/// Merge our aggregate TSM schema into the IOx schema for the namespace in the catalog.
/// This is basically the same as iox_catalog::validate_mutable_batch() but operates on
/// AggregateTSMSchema instead of a MutableBatch (we don't have any data, only a schema)
async fn update_catalog_schema_with_merged<R>(
    iox_schema: NamespaceSchema,
    merged_tsm_schema: &AggregateTSMSchema,
    repos: &mut R,
) -> Result<(), UpdateCatalogError>
where
    R: RepoCollection + ?Sized,
{
    for (measurement_name, measurement) in &merged_tsm_schema.measurements {
        // measurement name -> table name - does it exist in the schema?
        let table = match iox_schema.tables.get(measurement_name) {
            Some(t) => t.clone(),
            None => {
                // it doesn't; create it and add a time column
                let mut table = repos
                    .tables()
                    .create_or_get(measurement_name, iox_schema.id)
                    .await
                    .map(|t| TableSchema::new(t.id))?;
                let time_col = repos
                    .columns()
                    .create_or_get("time", table.id, ColumnType::Time)
                    .await?;
                table.add_column(&time_col);
                table
            }
        };
        // batch of columns to add into the schema at the end
        let mut column_batch = HashMap::new();
        // fields and tags are both columns; tag is a special type of column.
        // check that the schema has all these columns or update accordingly.
        for tag in measurement.tags.values() {
            match table.columns.get(tag.name.as_str()) {
                Some(c) if c.is_tag() => {
                    // nothing to do, all good
                }
                Some(_) => {
                    // a column that isn't a tag exists; not good
                    return Err(UpdateCatalogError::SchemaUpdateError(format!(
                        "a non-tag column with name {} already exists in the schema",
                        tag.name.clone()
                    )));
                }
                None => {
                    // column doesn't exist; add it
                    let old = column_batch.insert(tag.name.as_str(), ColumnType::Tag);
                    assert!(
                        old.is_none(),
                        "duplicate column name `{}` in new column batch shouldn't be possible",
                        tag.name
                    );
                }
            }
        }
        for field in measurement.fields.values() {
            // we validated this in the Command with types_are_valid() so these two error checks
            // should never fire
            let field_type = field.types.iter().next().ok_or_else(|| {
                UpdateCatalogError::SchemaUpdateError(format!(
                    "field with no type cannot be converted into an IOx field: {}",
                    field.name
                ))
            })?;
            let influx_column_type =
                InfluxColumnType::Field(InfluxFieldType::try_from(field_type).map_err(|e| {
                    UpdateCatalogError::SchemaUpdateError(format!(
                        "error converting field {} with type {} to an IOx field: {}",
                        field.name, field_type, e,
                    ))
                })?);
            match table.columns.get(field.name.as_str()) {
                Some(c) if c.matches_type(influx_column_type) => {
                    // nothing to do, all good
                }
                Some(_) => {
                    // a column that isn't a tag exists with that name; not good
                    return Err(UpdateCatalogError::SchemaUpdateError(format!(
                        "a column with name {} already exists in the schema with a different type",
                        field.name
                    )));
                }
                None => {
                    // column doesn't exist; add it
                    let old = column_batch
                        .insert(field.name.as_str(), ColumnType::from(influx_column_type));
                    assert!(
                        old.is_none(),
                        "duplicate column name `{}` in new column batch shouldn't be possible",
                        field.name
                    );
                }
            }
        }
        if !column_batch.is_empty() {
            // add all the new columns we have to create for this table in one batch.
            // it would have been nice to call this once outside the loop and thus put less
            // pressure on the catalog, but because ColumnUpsertRequest takes a slice i can't do
            // that with short-lived loop variables.
            // since this is a CLI tool rather than something called a lot on the write path, i
            // figure it's okay.
            repos
                .columns()
                .create_or_get_many_unchecked(table.id, column_batch)
                .await?;
        }
        // create a partition for every day in the date range.
        // N.B. this will need updating if we someday support partitioning by inputs other than
        // date, but this is what the router logic currently does so that would need to change too.
        let partition_keys =
            get_partition_keys_for_range(measurement.earliest_time, measurement.latest_time)?;
        for partition_key in partition_keys {
            // create the partition if it doesn't exist; new partitions get an empty sort key which
            // gets matched as `None`` in the code below
            let partition = repos
                .partitions()
                .create_or_get(partition_key, table.id)
                .await
                .map_err(UpdateCatalogError::CatalogError)?;
            // get the sort key from the partition, if it exists. create it or update it as
            // necessary
            if let (_metadata_sort_key, Some(sort_key)) = get_sort_key(&partition, measurement) {
                let sort_key = sort_key.to_columns().collect::<Vec<_>>();
                repos
                    .partitions()
                    .cas_sort_key(partition.id, Some(partition.sort_key), &sort_key)
                    .await
                    .map_err(|e| match e {
                        CasFailure::ValueMismatch(_) => UpdateCatalogError::SortKeyCasError,
                        CasFailure::QueryError(e) => UpdateCatalogError::CatalogError(e),
                    })?;
            }
        }
    }
    Ok(())
}

fn get_sort_key(
    partition: &Partition,
    measurement: &AggregateTSMMeasurement,
) -> (SortKey, Option<SortKey>) {
    let metadata_sort_key = partition.sort_key();
    match metadata_sort_key.as_ref() {
        Some(sk) => {
            // the partition already has a sort key; check if there are any modifications required
            // to it based on the primary key of this measurement. the second term of the tuple
            // returned contains the updated sort key for the catalog.
            let primary_key = compute_measurement_primary_key(measurement);
            adjust_sort_key_columns(sk, &primary_key)
        }
        None => {
            // the partition doesn't yet have a sort key (because it's newly created and set to
            // empty), so compute the optimal sort key based on the measurement schema. this will
            // use the cardinality of the tags in the aggregate TSM schema to set the sort key. IOx
            // makes the gamble that the first data written will be representative and that the
            // sort key calculated here will remain sufficiently optimal.
            // second term of the tuple is the same as the first because we are creating the sort
            // key.
            let sort_key = compute_measurement_sort_key(measurement);
            (sort_key.clone(), Some(sort_key))
        }
    }
}

fn compute_measurement_primary_key(measurement: &AggregateTSMMeasurement) -> Vec<&str> {
    let mut primary_keys: Vec<_> = measurement.tags.keys().map(|k| k.as_str()).collect();
    primary_keys.sort();
    primary_keys.push("time");
    primary_keys
}

// based on schema::sort::compute_sort_key but works with AggregateTSMMeasurement rather than
// MutableBatch, which has done the tag value collation work for us already
fn compute_measurement_sort_key(measurement: &AggregateTSMMeasurement) -> SortKey {
    // use the number of tag values from the measurement to compute cardinality; then sort
    let mut cardinalities: HashMap<String, u64> = HashMap::new();
    measurement.tags.values().for_each(|tag| {
        cardinalities.insert(
            tag.name.clone(),
            tag.values.len().try_into().expect("usize -> u64 overflow"),
        );
    });
    let mut cardinalities: Vec<_> = cardinalities.into_iter().collect();
    cardinalities.sort_by_cached_key(|x| (x.1, x.0.clone()));

    // build a sort key from the tag cardinality data
    let mut builder = SortKeyBuilder::with_capacity(cardinalities.len() + 1);
    for (col, _) in cardinalities {
        builder = builder.with_col(col)
    }
    builder = builder.with_col(TIME_COLUMN_NAME);
    builder.build()
}

fn get_partition_keys_for_range(
    earliest_time: DateTime<FixedOffset>,
    latest_time: DateTime<FixedOffset>,
) -> Result<Vec<PartitionKey>, UpdateCatalogError> {
    if latest_time.lt(&earliest_time) {
        // we have checked this elsewhere but just guarding against refactors!
        return Err(UpdateCatalogError::PartitionKeyCalculationError(
            "latest time earlier than earliest time".to_string(),
        ));
    }
    let mut keys = vec![];
    let mut d = earliest_time;
    while d <= latest_time {
        keys.push(datetime_to_partition_key(&d)?);
        d += Duration::days(1);
    }
    // the above while loop logic will miss the end date for a range that is less than a day but
    // crosses a date boundary, so...
    keys.push(datetime_to_partition_key(&latest_time)?);
    keys.dedup();
    Ok(keys)
}

fn datetime_to_partition_key(
    datetime: &DateTime<FixedOffset>,
) -> Result<PartitionKey, UpdateCatalogError> {
    let mut partition_key = String::new();
    write!(
        partition_key,
        "{}",
        datetime.format_with_items(StrftimeItems::new("%Y-%m-%d")),
    )
    .map_err(|e| UpdateCatalogError::PartitionKeyCalculationError(e.to_string()))?;
    Ok(partition_key.into())
}

#[cfg(test)]
mod tests {
    use super::*;
    use crate::{AggregateTSMField, AggregateTSMTag};
    use assert_matches::assert_matches;
    use data_types::{PartitionId, TableId};
    use iox_catalog::mem::MemCatalog;
    use std::collections::HashSet;

    #[tokio::test]
    async fn needs_creating() {
        // init a test catalog stack
        let metrics = Arc::new(metric::Registry::default());
        let catalog: Arc<dyn Catalog> = Arc::new(MemCatalog::new(Arc::clone(&metrics)));
        catalog
            .repositories()
            .await
            .topics()
            .create_or_get("iox-shared")
            .await
            .expect("topic created");

        let json = r#"
        {
          "org_id": "1234",
          "bucket_id": "5678",
          "measurements": {
            "cpu": {
              "tags": [
                { "name": "host", "values": ["server", "desktop"] }
              ],
             "fields": [
                { "name": "usage", "types": ["Float"] }
              ],
              "earliest_time": "2022-01-01T00:00:00.00Z",
              "latest_time": "2022-07-07T06:00:00.00Z"
            }
          }
        }
        "#;
        let agg_schema: AggregateTSMSchema = json.try_into().unwrap();
        update_iox_catalog(
            &agg_schema,
            "iox-shared",
            "iox-shared",
            Arc::clone(&catalog),
        )
        .await
        .expect("schema update worked");
        let mut repos = catalog.repositories().await;
        let iox_schema = get_schema_by_name(
            "1234_5678",
            repos.deref_mut(),
            SoftDeletedRows::ExcludeDeleted,
        )
        .await
        .expect("got schema");
        assert_eq!(iox_schema.tables.len(), 1);
        let table = iox_schema.tables.get("cpu").expect("got table");
        assert_eq!(table.columns.len(), 3); // one tag & one field, plus time
        let tag = table.columns.get("host").expect("got tag");
        assert!(tag.is_tag());
        let field = table.columns.get("usage").expect("got field");
        assert_eq!(
            field.column_type,
            InfluxColumnType::Field(InfluxFieldType::Float)
        );
        // check that the partitions were created and the sort keys are correct
        let partitions = repos
            .partitions()
            .list_by_table_id(table.id)
            .await
            .expect("got partitions");
        // number of days in the date range of the schema
        assert_eq!(partitions.len(), 188);
        // check the sort keys of the first and last as a sanity check (that code is tested more
        // thoroughly below)
        let (first_partition, last_partition) = {
            let mut partitions_iter = partitions.into_iter();
            (
                partitions_iter.next().expect("partitions not empty"),
                partitions_iter.last().expect("partitions not empty"),
            )
        };
        let first_sort_key = first_partition.sort_key;
        let last_sort_key = last_partition.sort_key;
        // ensure sort key is updated; new columns get appended after existing ones only
        assert_eq!(first_sort_key, vec!["host", "time"]);
        assert_eq!(last_sort_key, vec!["host", "time"]);
    }

    #[tokio::test]
    async fn needs_merging() {
        // init a test catalog stack
        let metrics = Arc::new(metric::Registry::default());
        let catalog: Arc<dyn Catalog> = Arc::new(MemCatalog::new(Arc::clone(&metrics)));
<<<<<<< HEAD
        let connection: Connection;
=======
        let mut txn = catalog
            .start_transaction()
            .await
            .expect("started transaction");
        txn.topics()
            .create_or_get("iox-shared")
            .await
            .expect("topic created");
>>>>>>> 3c73598a

        // We need txn to go out of scope to release the lock before update_iox_catalog
        {
            let mut txn = catalog.repositories().await;
            txn.topics()
                .create_or_get("iox-shared")
                .await
                .expect("topic created");

            let (conn, _join_handle, _requests) = create_test_shard_service(MapToShardResponse {
                shard_id: 0,
                shard_index: 0,
            })
            .await;
            connection = conn;

            // create namespace, table and columns for weather measurement
            let namespace = txn
                .namespaces()
                .create("1234_5678", None, TopicId::new(1), QueryPoolId::new(1))
                .await
                .expect("namespace created");
            let mut table = txn
                .tables()
                .create_or_get("weather", namespace.id)
                .await
                .map(|t| TableSchema::new(t.id))
                .expect("table created");
            let time_col = txn
                .columns()
                .create_or_get("time", table.id, ColumnType::Time)
                .await
                .expect("column created");
            table.add_column(&time_col);
            let location_col = txn
                .columns()
                .create_or_get("city", table.id, ColumnType::Tag)
                .await
                .expect("column created");
            let temperature_col = txn
                .columns()
                .create_or_get("temperature", table.id, ColumnType::F64)
                .await
                .expect("column created");
            table.add_column(&location_col);
            table.add_column(&temperature_col);
        }

        // merge with aggregate schema that has some overlap
        let json = r#"
        {
          "org_id": "1234",
          "bucket_id": "5678",
          "measurements": {
            "weather": {
              "tags": [
                { "name": "country", "values": ["United Kingdom"] }
              ],
             "fields": [
                { "name": "temperature", "types": ["Float"] },
                { "name": "humidity", "types": ["Float"] }
              ],
              "earliest_time": "2022-01-01T00:00:00.00Z",
              "latest_time": "2022-07-07T06:00:00.00Z"
            }
          }
        }
        "#;
        let agg_schema: AggregateTSMSchema = json.try_into().unwrap();
        update_iox_catalog(
            &agg_schema,
            "iox-shared",
            "iox-shared",
            Arc::clone(&catalog),
        )
        .await
        .expect("schema update worked");
        let mut repos = catalog.repositories().await;
        let iox_schema = get_schema_by_name(
            "1234_5678",
            repos.deref_mut(),
            SoftDeletedRows::ExcludeDeleted,
        )
        .await
        .expect("got schema");
        assert_eq!(iox_schema.tables.len(), 1);
        let table = iox_schema.tables.get("weather").expect("got table");
        assert_eq!(table.columns.len(), 5); // two tags, two fields, plus time
        let tag1 = table.columns.get("city").expect("got tag");
        assert!(tag1.is_tag());
        let tag2 = table.columns.get("country").expect("got tag");
        assert!(tag2.is_tag());
        let field1 = table.columns.get("temperature").expect("got field");
        assert_eq!(
            field1.column_type,
            InfluxColumnType::Field(InfluxFieldType::Float)
        );
        let field2 = table.columns.get("humidity").expect("got field");
        assert_eq!(
            field2.column_type,
            InfluxColumnType::Field(InfluxFieldType::Float)
        );
    }

    #[tokio::test]
    async fn needs_merging_duplicate_tag_field_name() {
        // init a test catalog stack
        let metrics = Arc::new(metric::Registry::default());
        let catalog: Arc<dyn Catalog> = Arc::new(MemCatalog::new(Arc::clone(&metrics)));
<<<<<<< HEAD
=======
        let mut txn = catalog
            .start_transaction()
            .await
            .expect("started transaction");
        txn.topics()
            .create_or_get("iox-shared")
            .await
            .expect("topic created");
>>>>>>> 3c73598a

        let connection: Connection;

        // We need txn to go out of scope to release the lock before update_iox_catalog
        {
            let mut txn = catalog.repositories().await;
            txn.topics()
                .create_or_get("iox-shared")
                .await
                .expect("topic created");
            let (conn, _join_handle, _requests) = create_test_shard_service(MapToShardResponse {
                shard_id: 0,
                shard_index: 0,
            })
            .await;

            connection = conn;

            // create namespace, table and columns for weather measurement
            let namespace = txn
                .namespaces()
                .create("1234_5678", None, TopicId::new(1), QueryPoolId::new(1))
                .await
                .expect("namespace created");
            let mut table = txn
                .tables()
                .create_or_get("weather", namespace.id)
                .await
                .map(|t| TableSchema::new(t.id))
                .expect("table created");
            let time_col = txn
                .columns()
                .create_or_get("time", table.id, ColumnType::Time)
                .await
                .expect("column created");
            table.add_column(&time_col);
            let temperature_col = txn
                .columns()
                .create_or_get("temperature", table.id, ColumnType::F64)
                .await
                .expect("column created");
            table.add_column(&temperature_col);
        }

        // merge with aggregate schema that has some issue that will trip a catalog error
        let json = r#"
        {
          "org_id": "1234",
          "bucket_id": "5678",
          "measurements": {
            "weather": {
              "tags": [
                { "name": "temperature", "values": ["unseasonably_warm"] }
              ],
             "fields": [
                { "name": "temperature", "types": ["Float"] }
              ],
              "earliest_time": "2022-01-01T00:00:00.00Z",
              "latest_time": "2022-07-07T06:00:00.00Z"
            }
          }
        }
        "#;
        let agg_schema: AggregateTSMSchema = json.try_into().unwrap();
        let err = update_iox_catalog(
            &agg_schema,
            "iox-shared",
            "iox-shared",
            Arc::clone(&catalog),
        )
        .await
        .expect_err("should fail catalog update");
        assert_matches!(err, UpdateCatalogError::SchemaUpdateError(_));
        assert!(err
            .to_string()
            .ends_with("a non-tag column with name temperature already exists in the schema"));
    }

    #[tokio::test]
    async fn needs_merging_column_exists_different_type() {
        // init a test catalog stack
        let metrics = Arc::new(metric::Registry::default());
        let catalog: Arc<dyn Catalog> = Arc::new(MemCatalog::new(Arc::clone(&metrics)));
<<<<<<< HEAD
=======
        let mut txn = catalog
            .start_transaction()
            .await
            .expect("started transaction");
        txn.topics()
            .create_or_get("iox-shared")
            .await
            .expect("topic created");
>>>>>>> 3c73598a

        let connection: Connection;

        // We need txn to go out of scope to release the lock before update_iox_catalog
        {
            let mut txn = catalog.repositories().await;
            txn.topics()
                .create_or_get("iox-shared")
                .await
                .expect("topic created");
            let (conn, _join_handle, _requests) = create_test_shard_service(MapToShardResponse {
                shard_id: 0,
                shard_index: 0,
            })
            .await;

            connection = conn;

            // create namespace, table and columns for weather measurement
            let namespace = txn
                .namespaces()
                .create("1234_5678", None, TopicId::new(1), QueryPoolId::new(1))
                .await
                .expect("namespace created");
            let mut table = txn
                .tables()
                .create_or_get("weather", namespace.id)
                .await
                .map(|t| TableSchema::new(t.id))
                .expect("table created");
            let time_col = txn
                .columns()
                .create_or_get("time", table.id, ColumnType::Time)
                .await
                .expect("column created");
            table.add_column(&time_col);
            let temperature_col = txn
                .columns()
                .create_or_get("temperature", table.id, ColumnType::F64)
                .await
                .expect("column created");
            table.add_column(&temperature_col);
        }

        // merge with aggregate schema that has some issue that will trip a catalog error
        let json = r#"
        {
          "org_id": "1234",
          "bucket_id": "5678",
          "measurements": {
            "weather": {
              "tags": [
              ],
             "fields": [
                { "name": "temperature", "types": ["Integer"] }
              ],
              "earliest_time": "2022-01-01T00:00:00.00Z",
              "latest_time": "2022-07-07T06:00:00.00Z"
            }
          }
        }
        "#;
        let agg_schema: AggregateTSMSchema = json.try_into().unwrap();
        let err = update_iox_catalog(
            &agg_schema,
            "iox-shared",
            "iox-shared",
            Arc::clone(&catalog),
        )
        .await
        .expect_err("should fail catalog update");
        assert_matches!(err, UpdateCatalogError::SchemaUpdateError(_));
        assert!(err.to_string().ends_with(
            "a column with name temperature already exists in the schema with a different type"
        ));
    }

    #[tokio::test]
    async fn partition_keys_from_datetime_range_midday_to_midday() {
        let earliest_time = DateTime::parse_from_rfc3339("2022-10-30T12:00:00+00:00")
            .expect("rfc3339 date parsing failed");
        let latest_time = DateTime::parse_from_rfc3339("2022-11-01T12:00:00+00:00")
            .expect("rfc3339 date parsing failed");
        let keys = get_partition_keys_for_range(earliest_time, latest_time)
            .expect("error creating partition keys in test");
        assert_eq!(
            keys,
            vec![
                "2022-10-30".into(),
                "2022-10-31".into(),
                "2022-11-01".into()
            ]
        );
    }

    #[tokio::test]
    async fn partition_keys_from_datetime_range_within_a_day() {
        let earliest_time = DateTime::parse_from_rfc3339("2022-10-31T00:00:00+00:00")
            .expect("rfc3339 date parsing failed");
        let latest_time = DateTime::parse_from_rfc3339("2022-10-31T12:00:00+00:00")
            .expect("rfc3339 date parsing failed");
        let keys = get_partition_keys_for_range(earliest_time, latest_time)
            .expect("error creating partition keys in test");
        assert_eq!(keys, vec!["2022-10-31".into(),]);
    }

    #[tokio::test]
    async fn partition_keys_from_datetime_range_equal() {
        let earliest_time = DateTime::parse_from_rfc3339("2022-10-31T23:59:59+00:00")
            .expect("rfc3339 date parsing failed");
        let latest_time = DateTime::parse_from_rfc3339("2022-10-31T23:59:59+00:00")
            .expect("rfc3339 date parsing failed");
        let keys = get_partition_keys_for_range(earliest_time, latest_time)
            .expect("error creating partition keys in test");
        assert_eq!(keys, vec!["2022-10-31".into(),]);
    }

    #[tokio::test]
    async fn partition_keys_from_datetime_range_across_day_boundary() {
        let earliest_time = DateTime::parse_from_rfc3339("2022-10-31T23:59:59+00:00")
            .expect("rfc3339 date parsing failed");
        let latest_time = DateTime::parse_from_rfc3339("2022-11-01T00:00:01+00:00")
            .expect("rfc3339 date parsing failed");
        let keys = get_partition_keys_for_range(earliest_time, latest_time)
            .expect("error creating partition keys in test");
        assert_eq!(keys, vec!["2022-10-31".into(), "2022-11-01".into()]);
    }

    #[tokio::test]
    async fn compute_primary_key_not_sorted() {
        let m = AggregateTSMMeasurement {
            tags: HashMap::from([
                (
                    "host".to_string(),
                    AggregateTSMTag {
                        name: "host".to_string(),
                        values: HashSet::from(["server".to_string(), "desktop".to_string()]),
                    },
                ),
                (
                    "arch".to_string(),
                    AggregateTSMTag {
                        name: "arch".to_string(),
                        values: HashSet::from([
                            "amd64".to_string(),
                            "x86".to_string(),
                            "i386".to_string(),
                        ]),
                    },
                ),
                // add something sorted after time lexicographically to tickle a bug as i write a
                // failing test
                (
                    "zazzle".to_string(),
                    AggregateTSMTag {
                        name: "zazzle".to_string(),
                        values: HashSet::from(["true".to_string()]),
                    },
                ),
            ]),
            fields: HashMap::from([(
                "usage".to_string(),
                AggregateTSMField {
                    name: "usage".to_string(),
                    types: HashSet::from(["Float".to_string()]),
                },
            )]),
            earliest_time: DateTime::parse_from_rfc3339("2022-01-01T00:00:00+00:00").unwrap(),
            latest_time: DateTime::parse_from_rfc3339("2022-07-07T06:00:00+00:00").unwrap(),
        };
        let pk = compute_measurement_primary_key(&m);
        assert_eq!(pk, vec!["arch", "host", "zazzle", "time"]);
    }

    #[tokio::test]
    async fn compute_primary_key_already_sorted() {
        let m = AggregateTSMMeasurement {
            tags: HashMap::from([
                (
                    "arch".to_string(),
                    AggregateTSMTag {
                        name: "arch".to_string(),
                        values: HashSet::from([
                            "amd64".to_string(),
                            "x86".to_string(),
                            "i386".to_string(),
                        ]),
                    },
                ),
                (
                    "host".to_string(),
                    AggregateTSMTag {
                        name: "host".to_string(),
                        values: HashSet::from(["server".to_string(), "desktop".to_string()]),
                    },
                ),
            ]),
            fields: HashMap::from([(
                "usage".to_string(),
                AggregateTSMField {
                    name: "usage".to_string(),
                    types: HashSet::from(["Float".to_string()]),
                },
            )]),
            earliest_time: DateTime::parse_from_rfc3339("2022-01-01T00:00:00+00:00").unwrap(),
            latest_time: DateTime::parse_from_rfc3339("2022-07-07T06:00:00+00:00").unwrap(),
        };
        let pk = compute_measurement_primary_key(&m);
        assert_eq!(pk, vec!["arch", "host", "time"]);
    }

    #[tokio::test]
    async fn compute_sort_key_not_sorted() {
        let m = AggregateTSMMeasurement {
            tags: HashMap::from([
                (
                    "host".to_string(),
                    AggregateTSMTag {
                        name: "host".to_string(),
                        values: HashSet::from(["server".to_string(), "desktop".to_string()]),
                    },
                ),
                (
                    "arch".to_string(),
                    AggregateTSMTag {
                        name: "arch".to_string(),
                        values: HashSet::from([
                            "amd64".to_string(),
                            "x86".to_string(),
                            "i386".to_string(),
                        ]),
                    },
                ),
            ]),
            fields: HashMap::from([(
                "usage".to_string(),
                AggregateTSMField {
                    name: "usage".to_string(),
                    types: HashSet::from(["Float".to_string()]),
                },
            )]),
            earliest_time: DateTime::parse_from_rfc3339("2022-01-01T00:00:00+00:00").unwrap(),
            latest_time: DateTime::parse_from_rfc3339("2022-07-07T06:00:00+00:00").unwrap(),
        };
        let sk = compute_measurement_sort_key(&m);
        let sk = sk.to_columns().collect::<Vec<_>>();
        assert_eq!(sk, vec!["host", "arch", "time"]);
    }

    #[tokio::test]
    async fn compute_sort_key_already_sorted() {
        let m = AggregateTSMMeasurement {
            tags: HashMap::from([
                (
                    "arch".to_string(),
                    AggregateTSMTag {
                        name: "arch".to_string(),
                        values: HashSet::from([
                            "amd64".to_string(),
                            "x86".to_string(),
                            "i386".to_string(),
                        ]),
                    },
                ),
                (
                    "host".to_string(),
                    AggregateTSMTag {
                        name: "host".to_string(),
                        values: HashSet::from(["server".to_string(), "desktop".to_string()]),
                    },
                ),
            ]),
            fields: HashMap::from([(
                "usage".to_string(),
                AggregateTSMField {
                    name: "usage".to_string(),
                    types: HashSet::from(["Float".to_string()]),
                },
            )]),
            earliest_time: DateTime::parse_from_rfc3339("2022-01-01T00:00:00+00:00").unwrap(),
            latest_time: DateTime::parse_from_rfc3339("2022-07-07T06:00:00+00:00").unwrap(),
        };
        let sk = compute_measurement_sort_key(&m);
        let sk = sk.to_columns().collect::<Vec<_>>();
        assert_eq!(sk, vec!["host", "arch", "time"]);
    }

    #[tokio::test]
    async fn compute_sort_key_already_sorted_more_tags() {
        let m = AggregateTSMMeasurement {
            tags: HashMap::from([
                (
                    "arch".to_string(),
                    AggregateTSMTag {
                        name: "arch".to_string(),
                        values: HashSet::from([
                            "amd64".to_string(),
                            "x86".to_string(),
                            "i386".to_string(),
                        ]),
                    },
                ),
                (
                    "host".to_string(),
                    AggregateTSMTag {
                        name: "host".to_string(),
                        values: HashSet::from(["server".to_string(), "desktop".to_string()]),
                    },
                ),
                (
                    "os".to_string(),
                    AggregateTSMTag {
                        name: "os".to_string(),
                        values: HashSet::from([
                            "linux".to_string(),
                            "windows".to_string(),
                            "osx".to_string(),
                            "freebsd".to_string(),
                        ]),
                    },
                ),
            ]),
            fields: HashMap::from([(
                "usage".to_string(),
                AggregateTSMField {
                    name: "usage".to_string(),
                    types: HashSet::from(["Float".to_string()]),
                },
            )]),
            earliest_time: DateTime::parse_from_rfc3339("2022-01-01T00:00:00+00:00").unwrap(),
            latest_time: DateTime::parse_from_rfc3339("2022-07-07T06:00:00+00:00").unwrap(),
        };
        let sk = compute_measurement_sort_key(&m);
        let sk = sk.to_columns().collect::<Vec<_>>();
        assert_eq!(sk, vec!["host", "arch", "os", "time"]);
    }

    #[tokio::test]
    async fn get_sort_key_was_empty() {
        let m = AggregateTSMMeasurement {
            tags: HashMap::from([
                (
                    "arch".to_string(),
                    AggregateTSMTag {
                        name: "arch".to_string(),
                        values: HashSet::from([
                            "amd64".to_string(),
                            "x86".to_string(),
                            "i386".to_string(),
                        ]),
                    },
                ),
                (
                    "host".to_string(),
                    AggregateTSMTag {
                        name: "host".to_string(),
                        values: HashSet::from(["server".to_string(), "desktop".to_string()]),
                    },
                ),
            ]),
            fields: HashMap::from([(
                "usage".to_string(),
                AggregateTSMField {
                    name: "usage".to_string(),
                    types: HashSet::from(["Float".to_string()]),
                },
            )]),
            earliest_time: DateTime::parse_from_rfc3339("2022-01-01T00:00:00+00:00").unwrap(),
            latest_time: DateTime::parse_from_rfc3339("2022-07-07T06:00:00+00:00").unwrap(),
        };
        let partition = Partition {
            id: PartitionId::new(1),
            table_id: TableId::new(1),
            persisted_sequence_number: None,
            partition_key: PartitionKey::from("2022-06-21"),
            sort_key: Vec::new(),
            new_file_at: None,
        };
        let sort_key = get_sort_key(&partition, &m).1.unwrap();
        let sort_key = sort_key.to_columns().collect::<Vec<_>>();
        // ensure sort key is updated with the computed one
        assert_eq!(sort_key, vec!["host", "arch", "time"]);
    }

    #[tokio::test]
    async fn get_sort_key_no_change() {
        let m = AggregateTSMMeasurement {
            tags: HashMap::from([
                (
                    "arch".to_string(),
                    AggregateTSMTag {
                        name: "arch".to_string(),
                        values: HashSet::from([
                            "amd64".to_string(),
                            "x86".to_string(),
                            "i386".to_string(),
                        ]),
                    },
                ),
                (
                    "host".to_string(),
                    AggregateTSMTag {
                        name: "host".to_string(),
                        values: HashSet::from(["server".to_string(), "desktop".to_string()]),
                    },
                ),
            ]),
            fields: HashMap::from([(
                "usage".to_string(),
                AggregateTSMField {
                    name: "usage".to_string(),
                    types: HashSet::from(["Float".to_string()]),
                },
            )]),
            earliest_time: DateTime::parse_from_rfc3339("2022-01-01T00:00:00+00:00").unwrap(),
            latest_time: DateTime::parse_from_rfc3339("2022-07-07T06:00:00+00:00").unwrap(),
        };
        let partition = Partition {
            id: PartitionId::new(1),
            table_id: TableId::new(1),
            persisted_sequence_number: None,
            partition_key: PartitionKey::from("2022-06-21"),
            // N.B. sort key is already what it will computed to; here we're testing the `adjust_sort_key_columns` code path
            sort_key: vec!["host".to_string(), "arch".to_string(), "time".to_string()],
            new_file_at: None,
        };
        // ensure sort key is unchanged
        let _maybe_updated_sk = get_sort_key(&partition, &m).1;
        assert_matches!(None::<SortKey>, _maybe_updated_sk);
    }

    #[tokio::test]
    async fn get_sort_key_with_changes_1() {
        let m = AggregateTSMMeasurement {
            tags: HashMap::from([
                (
                    "arch".to_string(),
                    AggregateTSMTag {
                        name: "arch".to_string(),
                        values: HashSet::from([
                            "amd64".to_string(),
                            "x86".to_string(),
                            "i386".to_string(),
                        ]),
                    },
                ),
                (
                    "host".to_string(),
                    AggregateTSMTag {
                        name: "host".to_string(),
                        values: HashSet::from(["server".to_string(), "desktop".to_string()]),
                    },
                ),
            ]),
            fields: HashMap::from([(
                "usage".to_string(),
                AggregateTSMField {
                    name: "usage".to_string(),
                    types: HashSet::from(["Float".to_string()]),
                },
            )]),
            earliest_time: DateTime::parse_from_rfc3339("2022-01-01T00:00:00+00:00").unwrap(),
            latest_time: DateTime::parse_from_rfc3339("2022-07-07T06:00:00+00:00").unwrap(),
        };
        let partition = Partition {
            id: PartitionId::new(1),
            table_id: TableId::new(1),
            persisted_sequence_number: None,
            partition_key: PartitionKey::from("2022-06-21"),
            // N.B. is missing host so will need updating
            sort_key: vec!["arch".to_string(), "time".to_string()],
            new_file_at: None,
        };
        let sort_key = get_sort_key(&partition, &m).1.unwrap();
        let sort_key = sort_key.to_columns().collect::<Vec<_>>();
        // ensure sort key is updated; host would have been sorted first but it got added later so
        // it won't be
        assert_eq!(sort_key, vec!["arch", "host", "time"]);
    }

    #[tokio::test]
    async fn get_sort_key_with_changes_2() {
        let m = AggregateTSMMeasurement {
            tags: HashMap::from([
                (
                    "arch".to_string(),
                    AggregateTSMTag {
                        name: "arch".to_string(),
                        values: HashSet::from([
                            "amd64".to_string(),
                            "x86".to_string(),
                            "i386".to_string(),
                        ]),
                    },
                ),
                (
                    "host".to_string(),
                    AggregateTSMTag {
                        name: "host".to_string(),
                        values: HashSet::from(["server".to_string(), "desktop".to_string()]),
                    },
                ),
            ]),
            fields: HashMap::from([(
                "usage".to_string(),
                AggregateTSMField {
                    name: "usage".to_string(),
                    types: HashSet::from(["Float".to_string()]),
                },
            )]),
            earliest_time: DateTime::parse_from_rfc3339("2022-01-01T00:00:00+00:00").unwrap(),
            latest_time: DateTime::parse_from_rfc3339("2022-07-07T06:00:00+00:00").unwrap(),
        };
        let partition = Partition {
            id: PartitionId::new(1),
            table_id: TableId::new(1),
            persisted_sequence_number: None,
            partition_key: PartitionKey::from("2022-06-21"),
            // N.B. is missing arch so will need updating
            sort_key: vec!["host".to_string(), "time".to_string()],
            new_file_at: None,
        };
        let sort_key = get_sort_key(&partition, &m).1.unwrap();
        let sort_key = sort_key.to_columns().collect::<Vec<_>>();
        // ensure sort key is updated; new columns get appended after existing ones only
        assert_eq!(sort_key, vec!["host", "arch", "time"]);
    }
}<|MERGE_RESOLUTION|>--- conflicted
+++ resolved
@@ -483,18 +483,6 @@
         // init a test catalog stack
         let metrics = Arc::new(metric::Registry::default());
         let catalog: Arc<dyn Catalog> = Arc::new(MemCatalog::new(Arc::clone(&metrics)));
-<<<<<<< HEAD
-        let connection: Connection;
-=======
-        let mut txn = catalog
-            .start_transaction()
-            .await
-            .expect("started transaction");
-        txn.topics()
-            .create_or_get("iox-shared")
-            .await
-            .expect("topic created");
->>>>>>> 3c73598a
 
         // We need txn to go out of scope to release the lock before update_iox_catalog
         {
@@ -503,13 +491,6 @@
                 .create_or_get("iox-shared")
                 .await
                 .expect("topic created");
-
-            let (conn, _join_handle, _requests) = create_test_shard_service(MapToShardResponse {
-                shard_id: 0,
-                shard_index: 0,
-            })
-            .await;
-            connection = conn;
 
             // create namespace, table and columns for weather measurement
             let namespace = txn
@@ -604,19 +585,6 @@
         // init a test catalog stack
         let metrics = Arc::new(metric::Registry::default());
         let catalog: Arc<dyn Catalog> = Arc::new(MemCatalog::new(Arc::clone(&metrics)));
-<<<<<<< HEAD
-=======
-        let mut txn = catalog
-            .start_transaction()
-            .await
-            .expect("started transaction");
-        txn.topics()
-            .create_or_get("iox-shared")
-            .await
-            .expect("topic created");
->>>>>>> 3c73598a
-
-        let connection: Connection;
 
         // We need txn to go out of scope to release the lock before update_iox_catalog
         {
@@ -625,13 +593,6 @@
                 .create_or_get("iox-shared")
                 .await
                 .expect("topic created");
-            let (conn, _join_handle, _requests) = create_test_shard_service(MapToShardResponse {
-                shard_id: 0,
-                shard_index: 0,
-            })
-            .await;
-
-            connection = conn;
 
             // create namespace, table and columns for weather measurement
             let namespace = txn
@@ -698,19 +659,6 @@
         // init a test catalog stack
         let metrics = Arc::new(metric::Registry::default());
         let catalog: Arc<dyn Catalog> = Arc::new(MemCatalog::new(Arc::clone(&metrics)));
-<<<<<<< HEAD
-=======
-        let mut txn = catalog
-            .start_transaction()
-            .await
-            .expect("started transaction");
-        txn.topics()
-            .create_or_get("iox-shared")
-            .await
-            .expect("topic created");
->>>>>>> 3c73598a
-
-        let connection: Connection;
 
         // We need txn to go out of scope to release the lock before update_iox_catalog
         {
@@ -719,13 +667,6 @@
                 .create_or_get("iox-shared")
                 .await
                 .expect("topic created");
-            let (conn, _join_handle, _requests) = create_test_shard_service(MapToShardResponse {
-                shard_id: 0,
-                shard_index: 0,
-            })
-            .await;
-
-            connection = conn;
 
             // create namespace, table and columns for weather measurement
             let namespace = txn
